#!/usr/bin/env python

"""Tests for `snntorch` package."""

import pytest

# from click.testing import CliRunner

import snntorch as snn
import torch

# from snntorch import cli


# @pytest.fixture
# def response():
#     """Sample pytest fixture.

#     See more at: http://doc.pytest.org/en/latest/fixture.html
#     """


# def test_command_line_interface():
#     """Test the CLI."""
#     runner = CliRunner()
#     result = runner.invoke(cli.main)
#     assert result.exit_code == 0
#     assert "snntorch.cli.main" in result.output
#     help_result = runner.invoke(cli.main, ["--help"])
#     assert help_result.exit_code == 0
#     assert "--help  Show this message and exit." in help_result.output


@pytest.fixture(scope="module")
def leaky_instance():
    return snn.Leaky(beta=0.5)


@pytest.fixture(scope="module")
def lapicque_instance():
    return snn.Lapicque(beta=0.5)


@pytest.fixture(scope="module")
def synaptic_instance():
    return snn.Synaptic(alpha=0.5, beta=0.5)


@pytest.fixture(scope="module")
def stein_instance():
    return snn.Stein(alpha=0.5, beta=0.5)


@pytest.fixture(scope="module")
def alpha_instance():
    return snn.Alpha(alpha=0.6, beta=0.5)


@pytest.fixture(scope="module")
def input_():
    return torch.Tensor([0.25, 0])


class TestLeaky:
    def test_leaky(self, leaky_instance, input_):
        spk, mem = leaky_instance.init_leaky(1)
        assert len(spk) == 1
        assert len(mem) == 1

        mem_rec = []
        spk_rec = []

        for i in range(2):
            spk, mem = leaky_instance(input_[i], mem)
            mem_rec.append(mem)
            spk_rec.append(spk)

        assert mem_rec[1] == mem_rec[0] * 0.5 + input_[1]
        assert spk_rec[0] == spk_rec[1]

    def test_leaky_init_hidden(self):

        with pytest.raises(ValueError):
            snn.Leaky(beta=0.5, init_hidden=True)
            snn.Leaky(beta=0.5, num_inputs=1, init_hidden=True)
            snn.Leaky(beta=0.5, batch_size=1, init_hidden=True)

        lif1 = snn.Leaky(beta=0.5, num_inputs=1, batch_size=1, init_hidden=True)

        assert lif1.spk == 0
        assert lif1.mem == 0


class TestSynaptic:
    def test_stein(self, synaptic_instance, input_):
        spk, syn, mem = synaptic_instance.init_synaptic(1)
        assert len(spk) == 1
        assert len(syn) == 1
        assert len(mem) == 1

        syn_rec = []
        mem_rec = []
        spk_rec = []

        for i in range(2):
            spk, syn, mem = synaptic_instance(input_[i], syn, mem)
            syn_rec.append(syn)
            mem_rec.append(mem)
            spk_rec.append(spk)

        assert syn_rec[0] == 2 * syn_rec[1]
        assert mem_rec[1] == mem_rec[0] * 0.5 + syn_rec[1]
        assert spk_rec[0] == spk_rec[1]

    def test_synaptic_init_hidden(self):

        with pytest.raises(ValueError):
            snn.Synaptic(alpha=0.5, beta=0.5, init_hidden=True)
            snn.Synaptic(alpha=0.5, beta=0.5, num_inputs=1, init_hidden=True)
            snn.Synaptic(alpha=0.5, beta=0.5, batch_size=1, init_hidden=True)

        lif2 = snn.Synaptic(
            alpha=0.5, beta=0.5, num_inputs=1, batch_size=1, init_hidden=True
        )

        assert lif2.spk == 0
        assert lif2.syn == 0
        assert lif2.mem == 0


class TestLapicque:
    def test_lapicque(self, lapicque_instance, input_):
        spk, mem = lapicque_instance.init_lapicque(1)
        assert len(spk) == 1
        assert len(mem) == 1

        mem_rec = []
        spk_rec = []

        for i in range(2):
            spk, mem = lapicque_instance(input_[i], mem)
            mem_rec.append(mem)
            spk_rec.append(spk)

        assert mem_rec[1] == mem_rec[0] * (
            1
            - (
                lapicque_instance.time_step
                / (lapicque_instance.R * lapicque_instance.C)
            )
        ) + input_[1] * lapicque_instance.R * (
            1 / lapicque_instance.R * lapicque_instance.C * lapicque_instance.time_step
        )
        assert spk_rec[0] == spk_rec[1]

    def test_lapicque_init_hidden(self):

        with pytest.raises(ValueError):
            snn.Lapicque(beta=0.5, init_hidden=True)
            snn.Lapicque(beta=0.5, num_inputs=1, init_hidden=True)
            snn.Lapicque(beta=0.5, batch_size=1, init_hidden=True)

        lapicque = snn.Lapicque(beta=0.5, num_inputs=1, batch_size=1, init_hidden=True)

        assert lapicque.spk == 0
        assert lapicque.mem == 0


class TestStein:
    def test_stein(self, stein_instance, input_):
        spk, syn, mem = stein_instance.init_stein(1)
        assert len(spk) == 1
        assert len(syn) == 1
        assert len(mem) == 1

        syn_rec = []
        mem_rec = []
        spk_rec = []

        for i in range(2):
            spk, syn, mem = stein_instance(input_[i], syn, mem)
            syn_rec.append(syn)
            mem_rec.append(mem)
            spk_rec.append(spk)

        assert syn_rec[0] == 2 * syn_rec[1]
        assert mem_rec[1] == mem_rec[0] * 0.5 + syn_rec[1]
        assert spk_rec[0] == spk_rec[1]

    def test_stein_init_hidden(self):

        with pytest.raises(ValueError):
            snn.Stein(alpha=0.5, beta=0.5, init_hidden=True)
            snn.Stein(alpha=0.5, beta=0.5, num_inputs=1, init_hidden=True)
            snn.Stein(alpha=0.5, beta=0.5, batch_size=1, init_hidden=True)

        stein = snn.Stein(
            alpha=0.5, beta=0.5, num_inputs=1, batch_size=1, init_hidden=True
        )

        assert stein.spk == 0
        assert stein.syn == 0
        assert stein.mem == 0


class TestAlpha:

    with pytest.raises(ValueError):
        snn.Alpha(0.5, 0.5)

    def test_alpha(self, alpha_instance, input_):
        spk, syn_exc, syn_inh, mem = alpha_instance.init_alpha(1)

        assert len(spk) == 1
        assert len(syn_exc) == 1
        assert len(syn_inh) == 1
        assert len(mem) == 1

        syn_exc_rec = []
        syn_inh_rec = []
        mem_rec = []
        spk_rec = []

        for i in range(2):
            spk, syn_exc, syn_inh, mem = alpha_instance(
                input_[i], syn_exc, syn_inh, mem
            )
            syn_exc_rec.append(syn_exc)
            syn_inh_rec.append(syn_inh)
            mem_rec.append(mem)
            spk_rec.append(spk)

        assert spk_rec[0] == spk_rec[1]
        assert syn_exc_rec[0] + syn_inh_rec[0] == 0
        assert syn_exc_rec[1] + syn_inh_rec[1] > 0
        assert mem_rec[0] < mem_rec[1]

<<<<<<< HEAD
    def test_srm0_init_hidden(self):
        with pytest.raises(ValueError):
            snn.SRM0(alpha=0.6, beta=0.5, init_hidden=True)
            snn.SRM0(alpha=0.6, beta=0.5, num_inputs=1, init_hidden=True)
            snn.SRM0(alpha=0.6, beta=0.5, batch_size=1, init_hidden=True)

        srm0 = snn.SRM0(
            alpha=0.6, beta=0.5, num_inputs=1, batch_size=1, init_hidden=True
=======
    def test_alpha_hidden_init(self):
        with pytest.raises(ValueError):
            snn.Alpha(alpha=0.6, beta=0.5, hidden_init=True)
            snn.Alpha(alpha=0.6, beta=0.5, num_inputs=1, hidden_init=True)
            snn.Alpha(alpha=0.6, beta=0.5, batch_size=1, hidden_init=True)

        alpha_response = snn.Alpha(
            alpha=0.6, beta=0.5, num_inputs=1, batch_size=1, hidden_init=True
>>>>>>> 544b4728
        )

        assert alpha_response.spk == 0
        assert alpha_response.syn_exc == 0
        assert alpha_response.syn_inh == 0
        assert alpha_response.mem == 0


def test_fire():
    stein = snn.Stein(alpha=0.5, beta=0.5)
    input_large = torch.Tensor([stein.threshold * 10])
    assert stein.fire(input_large)[0] == 1


def test_instances():
    snn.LIF.instances = []
    snn.Stein(alpha=0.5, beta=0.5)
    snn.Alpha(alpha=0.5, beta=0.4)
    assert len(snn.LIF.instances) == 2<|MERGE_RESOLUTION|>--- conflicted
+++ resolved
@@ -235,16 +235,6 @@
         assert syn_exc_rec[1] + syn_inh_rec[1] > 0
         assert mem_rec[0] < mem_rec[1]
 
-<<<<<<< HEAD
-    def test_srm0_init_hidden(self):
-        with pytest.raises(ValueError):
-            snn.SRM0(alpha=0.6, beta=0.5, init_hidden=True)
-            snn.SRM0(alpha=0.6, beta=0.5, num_inputs=1, init_hidden=True)
-            snn.SRM0(alpha=0.6, beta=0.5, batch_size=1, init_hidden=True)
-
-        srm0 = snn.SRM0(
-            alpha=0.6, beta=0.5, num_inputs=1, batch_size=1, init_hidden=True
-=======
     def test_alpha_hidden_init(self):
         with pytest.raises(ValueError):
             snn.Alpha(alpha=0.6, beta=0.5, hidden_init=True)
@@ -253,7 +243,6 @@
 
         alpha_response = snn.Alpha(
             alpha=0.6, beta=0.5, num_inputs=1, batch_size=1, hidden_init=True
->>>>>>> 544b4728
         )
 
         assert alpha_response.spk == 0
